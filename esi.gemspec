# frozen_string_literal: true

lib = File.expand_path('../lib', __FILE__)
$LOAD_PATH.unshift(lib) unless $LOAD_PATH.include?(lib)
require 'esi/version'

Gem::Specification.new do |spec|
  spec.name          = 'esi'
  spec.version       = Esi::VERSION
  spec.authors       = ['Danny Hiemstra', 'Aaron Allen']
  spec.email         = ['dannyhiemstra@gmail.com', 'aaronmallen4@gmail.com']

  spec.summary       = 'EVE ESI API wrapper'
  spec.description   = 'EVE ESI API wrapper'
  spec.homepage      = 'https://github.com/dhiemstra/esi'
  spec.license       = 'MIT'

  spec.files         = %w(LICENSE.txt README.md esi.gemspec) + Dir['lib/**/*.rb']
  spec.require_paths = ['lib']

  spec.add_dependency 'activesupport'
  spec.add_dependency 'addressable', '~> 2.3'
  spec.add_dependency 'oauth2', '~> 1.4'
  spec.add_dependency 'recursive-open-struct', '~> 1'

<<<<<<< HEAD
  spec.add_dependency "oauth2", "~> 1.4"
  spec.add_dependency "addressable", "~> 2.3"
  spec.add_dependency "activesupport"
  spec.add_development_dependency "bundler", "~> 1.14"
  spec.add_development_dependency "rake", "~> 10.0"
  spec.add_development_dependency "minitest", "~> 5.0"
=======
  spec.add_development_dependency 'bundler', '~> 1.14'
  spec.add_development_dependency 'minitest', '~> 5.0'
  spec.add_development_dependency 'rake', '~> 10.0'
  spec.add_development_dependency 'rubocop', '~> 0.52'
  spec.add_development_dependency 'shoulda', '~> 3.5'
  spec.add_development_dependency 'yard', '~> 0.9'
>>>>>>> d132189a
end<|MERGE_RESOLUTION|>--- conflicted
+++ resolved
@@ -21,21 +21,10 @@
   spec.add_dependency 'activesupport'
   spec.add_dependency 'addressable', '~> 2.3'
   spec.add_dependency 'oauth2', '~> 1.4'
-  spec.add_dependency 'recursive-open-struct', '~> 1'
-
-<<<<<<< HEAD
-  spec.add_dependency "oauth2", "~> 1.4"
-  spec.add_dependency "addressable", "~> 2.3"
-  spec.add_dependency "activesupport"
-  spec.add_development_dependency "bundler", "~> 1.14"
-  spec.add_development_dependency "rake", "~> 10.0"
-  spec.add_development_dependency "minitest", "~> 5.0"
-=======
   spec.add_development_dependency 'bundler', '~> 1.14'
   spec.add_development_dependency 'minitest', '~> 5.0'
   spec.add_development_dependency 'rake', '~> 10.0'
   spec.add_development_dependency 'rubocop', '~> 0.52'
   spec.add_development_dependency 'shoulda', '~> 3.5'
   spec.add_development_dependency 'yard', '~> 0.9'
->>>>>>> d132189a
 end
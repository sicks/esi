# frozen_string_literal: true

lib = File.expand_path('../lib', __FILE__)
$LOAD_PATH.unshift(lib) unless $LOAD_PATH.include?(lib)
require 'esi/version'

Gem::Specification.new do |spec|
  spec.name          = 'esi'
  spec.version       = Esi::VERSION
<<<<<<< HEAD
  spec.authors       = ['Danny Hiemstra']
  spec.email         = ['dannyhiemstra@gmail.com']
=======
  spec.authors       = ['Danny Hiemstra', 'Aaron Allen']
  spec.email         = ['dannyhiemstra@gmail.com', 'aaronmallen4@gmail.com']
>>>>>>> 8f78ace3

  spec.summary       = 'EVE ESI API wrapper'
  spec.description   = 'EVE ESI API wrapper'
  spec.homepage      = 'https://github.com/dhiemstra/esi'
  spec.license       = 'MIT'

  spec.files         = %w(LICENSE.txt README.md esi.gemspec) + Dir['lib/**/*.rb']
  spec.require_paths = ['lib']

  spec.add_dependency 'activesupport'
  spec.add_dependency 'addressable', '~> 2.3'
  spec.add_dependency 'oauth2', '~> 1.4'
  spec.add_dependency 'recursive-open-struct', '~> 1'

  spec.add_development_dependency 'bundler', '~> 1.14'
  spec.add_development_dependency 'minitest', '~> 5.0'
  spec.add_development_dependency 'rake', '~> 10.0'
  spec.add_development_dependency 'rubocop', '~> 0.52'
  spec.add_development_dependency 'shoulda', '~> 3.5'
  spec.add_development_dependency 'yard', '~> 0.9'
end<|MERGE_RESOLUTION|>--- conflicted
+++ resolved
@@ -7,13 +7,8 @@
 Gem::Specification.new do |spec|
   spec.name          = 'esi'
   spec.version       = Esi::VERSION
-<<<<<<< HEAD
-  spec.authors       = ['Danny Hiemstra']
-  spec.email         = ['dannyhiemstra@gmail.com']
-=======
   spec.authors       = ['Danny Hiemstra', 'Aaron Allen']
   spec.email         = ['dannyhiemstra@gmail.com', 'aaronmallen4@gmail.com']
->>>>>>> 8f78ace3
 
   spec.summary       = 'EVE ESI API wrapper'
   spec.description   = 'EVE ESI API wrapper'

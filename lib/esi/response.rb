<<<<<<< HEAD
=======
# frozen_string_literal: true

require 'recursive-open-struct'

>>>>>>> d132189a
module Esi
  class Response
    extend Forwardable

    attr_reader :original_response, :call, :data
    def_delegators :original_response, :status, :body, :headers
    def_delegators :data, :each

    def initialize(response, call = nil)
      @original_response = response
      @call = call
      @data = MultiJson.load(body || {}, symbolize_keys: true, object_class: OpenStruct) # rescue OpenStruct.new
    end

    def merge(other_response)
      @data += other_response.data
      self
    end

    def to_h
      data.is_a?(Array) ? data.map { |e| e.try(:to_h) || e } : e.to_h
    end

    def to_json(pretty: true)
      MultiJson.dump(data, pretty: pretty)
    end

    def cached_until
      @cached_until ||= headers[:expires] ? Time.parse(headers[:expires]) : nil
    end

<<<<<<< HEAD
=======
    def response_json
      @response_json ||= begin
                           MultiJson.load(body, symbolize_keys: true)
                         rescue StandardError
                           {}
                         end
    end

>>>>>>> d132189a
    def save
      return unless should_log_response?
      File.write(log_directroy.join("#{Time.now.to_i}.json"), to_json)
    end

    def log_directory
      call.class.to_s.split('::').last.underscore
      dir = Pathname.new(Esi.config.response_log_path).join(call_name)
      FileUtils.mkdir_p(dir)
      dir
    end

    def should_log_response?
      return false if call.nil?
      return false if Esi.config.response_log_path.blank? || !Dir.exist?(Esi.config.response_log_path)
      true
    end

    def method_missing(method, *args, &block)
      data.send(method, *args, &block)
    end
<<<<<<< HEAD
=======

    private

    def normalize_results
      case response_json.class.to_s
      when 'Hash'  then normalize_entry(response_json)
      when 'Array' then response_json.map { |e| normalize_entry(e) }
      else response_json
      end
    end

    def normalize_entry(entry)
      entry.is_a?(Hash) ? hash_to_struct(entry) : entry
    end

    def hash_to_struct(hash)
      RecursiveOpenStruct.new(hash.transform_keys { |k| underscore(k).to_sym }, recurse_over_arrays: true)
    end

    def underscore(str)
      str.to_s.gsub(/([A-Z]+)([A-Z][a-z])/, '\1_\2').gsub(/([a-z\d])([A-Z])/, '\1_\2').downcase
    end
>>>>>>> d132189a
  end
end<|MERGE_RESOLUTION|>--- conflicted
+++ resolved
@@ -1,10 +1,4 @@
-<<<<<<< HEAD
-=======
 # frozen_string_literal: true
-
-require 'recursive-open-struct'
-
->>>>>>> d132189a
 module Esi
   class Response
     extend Forwardable
@@ -15,8 +9,8 @@
 
     def initialize(response, call = nil)
       @original_response = response
+      @data = normalize_response_body
       @call = call
-      @data = MultiJson.load(body || {}, symbolize_keys: true, object_class: OpenStruct) # rescue OpenStruct.new
     end
 
     def merge(other_response)
@@ -36,8 +30,6 @@
       @cached_until ||= headers[:expires] ? Time.parse(headers[:expires]) : nil
     end
 
-<<<<<<< HEAD
-=======
     def response_json
       @response_json ||= begin
                            MultiJson.load(body, symbolize_keys: true)
@@ -46,7 +38,6 @@
                          end
     end
 
->>>>>>> d132189a
     def save
       return unless should_log_response?
       File.write(log_directroy.join("#{Time.now.to_i}.json"), to_json)
@@ -68,30 +59,11 @@
     def method_missing(method, *args, &block)
       data.send(method, *args, &block)
     end
-<<<<<<< HEAD
-=======
 
     private
 
-    def normalize_results
-      case response_json.class.to_s
-      when 'Hash'  then normalize_entry(response_json)
-      when 'Array' then response_json.map { |e| normalize_entry(e) }
-      else response_json
-      end
+    def normalize_response_body
+      MultiJson.load(body || {}, symbolize_keys: true, object_class: OpenStruct)
     end
-
-    def normalize_entry(entry)
-      entry.is_a?(Hash) ? hash_to_struct(entry) : entry
-    end
-
-    def hash_to_struct(hash)
-      RecursiveOpenStruct.new(hash.transform_keys { |k| underscore(k).to_sym }, recurse_over_arrays: true)
-    end
-
-    def underscore(str)
-      str.to_s.gsub(/([A-Z]+)([A-Z][a-z])/, '\1_\2').gsub(/([a-z\d])([A-Z])/, '\1_\2').downcase
-    end
->>>>>>> d132189a
   end
 end
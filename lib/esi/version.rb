--- conflicted
+++ resolved
@@ -1,9 +1,5 @@
 # frozen_string_literal: true
 
 module Esi
-<<<<<<< HEAD
-  VERSION = '0.3.7'
-=======
-  VERSION = "0.3.8"
->>>>>>> d6cd3967
+  VERSION = '0.3.8'
 end
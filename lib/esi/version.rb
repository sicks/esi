--- conflicted
+++ resolved
@@ -1,11 +1,5 @@
 # frozen_string_literal: true
 
 module Esi
-<<<<<<< HEAD
-  # The Esi Version
-  # @return [String] the current gem version
-  VERSION = '0.3.9'
-=======
-  VERSION = "0.4.0"
->>>>>>> 5faeb5bf
+  VERSION = '0.4.1'
 end
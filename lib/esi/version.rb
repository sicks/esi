# frozen_string_literal: true

module Esi
<<<<<<< HEAD
  VERSION = "0.4.5"
=======
  VERSION = '0.4.1'
>>>>>>> d132189a
end<|MERGE_RESOLUTION|>--- conflicted
+++ resolved
@@ -1,9 +1,5 @@
 # frozen_string_literal: true
 
 module Esi
-<<<<<<< HEAD
   VERSION = "0.4.5"
-=======
-  VERSION = '0.4.1'
->>>>>>> d132189a
 end
--- conflicted
+++ resolved
@@ -1,7 +1,3 @@
 module Esi
-<<<<<<< HEAD
-  VERSION = "0.2.9"
-=======
-  VERSION = "0.2.24"
->>>>>>> 0ddb0070
+  VERSION = "0.2.25"
 end
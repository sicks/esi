module Esi
<<<<<<< HEAD
  VERSION = "0.1.9"
=======
  VERSION = "0.1.15"
>>>>>>> 2ec57d15
end<|MERGE_RESOLUTION|>--- conflicted
+++ resolved
@@ -1,7 +1,3 @@
 module Esi
-<<<<<<< HEAD
-  VERSION = "0.1.9"
-=======
-  VERSION = "0.1.15"
->>>>>>> 2ec57d15
+  VERSION = "0.1.16"
 end
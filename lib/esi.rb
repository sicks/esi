<<<<<<< HEAD
# frozen_string_literal: true

require 'oauth2'
require 'forwardable'
require 'ostruct'
require 'addressable/uri'
require 'active_support/notifications'

# The main Esi Module
# @!attribute [w] api_version
#  @return [Symbol] the Esi Api version used by the gem
# @!attribute [w] logger
#  @return [Logger] the logger class for the gem
=======
require "oauth2"
require "forwardable"
require "ostruct"
require "addressable/uri"
require "active_support/cache"
require "active_support/notifications"
require 'active_support/core_ext/string'
require "active_support/core_ext/class/attribute"

>>>>>>> 5faeb5bf
module Esi
  autoload :VERSION,     'esi/version'
  autoload :AccessToken, 'esi/access_token'
  autoload :OAuth,       'esi/o_auth'
  autoload :Calls,       'esi/calls'
  autoload :Client,      'esi/client'
  autoload :Response,    'esi/response'

  require_relative 'esi/api_error'

  # Default ESI access scopes
  # @return [Array<String>] the default scopes
  SCOPES = %w(
    esi-assets.read_assets.v1
    esi-bookmarks.read_character_bookmarks.v1
    esi-calendar.read_calendar_events.v1
    esi-calendar.respond_calendar_events.v1
    esi-characters.read_agents_research.v1
    esi-characters.read_blueprints.v1
    esi-characters.read_chat_channels.v1
    esi-characters.read_contacts.v1
    esi-characters.read_corporation_roles.v1
    esi-characters.read_fatigue.v1
    esi-characters.read_loyalty.v1
    esi-characters.read_medals.v1
    esi-characters.read_opportunities.v1
    esi-characters.read_standings.v1
    esi-characters.write_contacts.v1
    esi-clones.read_clones.v1
    esi-clones.read_implants.v1
    esi-contracts.read_character_contracts.v1
    esi-corporations.read_corporation_membership.v1
    esi-corporations.read_structures.v1
    esi-corporations.track_members.v1
    esi-corporations.write_structures.v1
    esi-fittings.read_fittings.v1
    esi-fittings.write_fittings.v1
    esi-fleets.read_fleet.v1
    esi-fleets.write_fleet.v1
    esi-industry.read_character_jobs.v1
    esi-killmails.read_killmails.v1
    esi-location.read_location.v1
    esi-location.read_online.v1
    esi-location.read_ship_type.v1
    esi-mail.organize_mail.v1
    esi-mail.read_mail.v1
    esi-mail.send_mail.v1
    esi-markets.read_character_orders.v1
    esi-markets.structure_markets.v1
    esi-planets.manage_planets.v1
    esi-search.search_structures.v1
    esi-skills.read_skillqueue.v1
    esi-skills.read_skills.v1
    esi-ui.open_window.v1
    esi-ui.write_waypoint.v1
    esi-universe.read_structures.v1
    esi-wallet.read_character_wallet.v1
    esi-wallet.read_corporation_wallets.v1
  ).freeze

  # The default Esi gem configuration
  # @return [Hash{Symbol => Symbol|String|Fixnum|Object|Array}] the default configuration
  DEFAULT_CONFIG = {
    datasource: :tranquility,
    oauth_host: 'https://login.eveonline.com',
    api_host: 'https://esi.tech.ccp.is',
    api_version: :latest,
    log_level: :info,
    log_target: STDOUT,
    response_log_path: nil,
    timeout: 60,
    client_id: nil,
    client_secret: nil,
    cache: ActiveSupport::Cache::MemoryStore.new,
    scopes: SCOPES
  }.freeze

  class << self
    attr_writer :api_version, :config, :logger, :cache

    # The Esi Configuration
    # @return [OpenStruct] the configuration object
    def config
      @config ||= OpenStruct.new(DEFAULT_CONFIG)
    end

    # The Esi logger class instance
    # @return [MyLoggerInstance|Logger] an instance of the logger class
    def logger
      @logger ||= Esi.config.logger || Logger.new(Esi.config.log_target).tap do |l|
        l.level = Logger.const_get(Esi.config.log_level.upcase)
      end
    end

    # The Esi cache class instance
    # @return [ActiveSupport::Cache::Store] an instance of cache
    def cache
      if Esi.config.cache.nil?
        @cache ||= ActiveSupport::Cache::NullStore.new
      else
        Esi.config.cache
      end
    end

    # The Esi Api version to interface with
    # @return [Symbol] the esi api version
    def api_version
      @api_version || :latest
    end

    # Generate an Esi url for a given path
    # @param [String] path the path to generate an esi url for
    # @param [Hash{Symbol => String|Fixnum}] params the params for the url query
    # @return [String] the generated url
    def generate_url(path, params = {})
      url = url_for_path(path)
      uri = Addressable::URI.parse(url)
      uri.query_values = { datasource: config.datasource }.merge(params.to_h)
      uri.to_s
    end

    # The current Esi client
    # @return [Esi::Client] the current client
    def client
      @client ||= Client.current
    end

    private

    def url_for_path(path)
      path = path[1..-1] if path.start_with?('/')
      path += '/' unless path.end_with?('/')
      [config.api_host, config.api_version, path].join('/')
    end
  end
end<|MERGE_RESOLUTION|>--- conflicted
+++ resolved
@@ -1,28 +1,19 @@
-<<<<<<< HEAD
 # frozen_string_literal: true
 
 require 'oauth2'
 require 'forwardable'
 require 'ostruct'
 require 'addressable/uri'
+require 'active_support/cache'
 require 'active_support/notifications'
+require 'active_support/core_ext/string'
+require 'active_support/core_ext/class/attribute'
 
 # The main Esi Module
 # @!attribute [w] api_version
 #  @return [Symbol] the Esi Api version used by the gem
 # @!attribute [w] logger
 #  @return [Logger] the logger class for the gem
-=======
-require "oauth2"
-require "forwardable"
-require "ostruct"
-require "addressable/uri"
-require "active_support/cache"
-require "active_support/notifications"
-require 'active_support/core_ext/string'
-require "active_support/core_ext/class/attribute"
-
->>>>>>> 5faeb5bf
 module Esi
   autoload :VERSION,     'esi/version'
   autoload :AccessToken, 'esi/access_token'

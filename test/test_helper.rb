# frozen_string_literal: true

$LOAD_PATH.unshift File.expand_path('../../lib', __FILE__)

require 'esi'
<<<<<<< HEAD
require 'shoulda'
require 'minitest/autorun'
=======
require 'minitest/autorun'

class EsiTest < Minitest::Test
  def teardown
    super

    # Reset config options to defaults after each test
    Esi.config = OpenStruct.new(Esi::DEFAULT_CONFIG)
  end
end
>>>>>>> 5faeb5bf
<|MERGE_RESOLUTION|>--- conflicted
+++ resolved
@@ -3,10 +3,7 @@
 $LOAD_PATH.unshift File.expand_path('../../lib', __FILE__)
 
 require 'esi'
-<<<<<<< HEAD
 require 'shoulda'
-require 'minitest/autorun'
-=======
 require 'minitest/autorun'
 
 class EsiTest < Minitest::Test
@@ -16,5 +13,4 @@
     # Reset config options to defaults after each test
     Esi.config = OpenStruct.new(Esi::DEFAULT_CONFIG)
   end
-end
->>>>>>> 5faeb5bf
+end